# Yr Weather Forecast

A modern, feature-rich [Raycast](https://www.raycast.com) extension for displaying weather forecasts from The Norwegian Institute of Meteorology (MET). Get accurate weather information with an intuitive interface, smart search, and beautiful visualizations.

**Maintainer:** Kynd  
**Contact:** weather@kynd.no  
**Issues & Feedback:** [GitHub Issues](https://github.com/kyndig/yr-weather-raycast/issues)

## ✨ Features

### 🌤️ Weather & Forecasts
- **Accurate Data**: Powered by MET's official weather API
- **Detailed Views**: Hourly forecasts with temperature, wind, precipitation, and weather conditions
- **Visual Graphs**: Beautiful SVG charts showing temperature trends and precipitation
- **Quick Day Access**: Get weather for specific dates with natural language queries

### 🔍 Smart Search & Navigation
- **Location Search**: Find any city or place worldwide using OpenStreetMap
- **Quick Day Queries**: "Oslo fredag", "London next monday", "Bergen 25"
- **Favorites System**: Save your most-used locations for instant access
<<<<<<< HEAD
- **Recent Searches**: Intelligent caching and search history
=======
- **Smart Search**: Intelligent caching and query parsing
>>>>>>> cb2508f2

### 🎨 UX stuff
- **Welcome System**: Helpful onboarding for new users
- **Keyboard Shortcuts**: Quick actions for power users
- **Units Support**: Metric (default) or Imperial units

### 🚀 Technicalities
- **Fast Performance**: Intelligent caching reduces API calls
- **Error Handling**: Graceful fallbacks and user-friendly error messages
- **Network Testing**: Built-in connectivity diagnostics
<<<<<<< HEAD
- **TypeScript**: Full type safety and modern development practices
=======
>>>>>>> cb2508f2
- **Debug Mode**: Optional console output for troubleshooting

## 🚀 Getting Started

### Installation
1. Open Raycast and go to Extensions
2. Search for "Yr Weather Forecast"
3. Install the extension
4. Run the `Yr` command to get started

### First Use
1. **Search for a location**: Type a city name (minimum 3 characters)
2. **Quick day search**: Try "Oslo fredag" or "London tomorrow"
3. **Add to favorites**: Use `Cmd+F` to save frequently used locations
4. **Explore views**: Press Enter on favorites to see detailed forecasts
<<<<<<< HEAD
=======
5. **Switch to data view**: Press `D` in any forecast or graph view to see tabular data
>>>>>>> cb2508f2

## 📱 How to Use

### Main Interface
- **Search Bar**: Type to find locations worldwide
- **Favorites Section**: Your saved locations with current weather
- **Quick Actions**: Add/remove favorites, view forecasts, open graphs

### Search Features
- **Location Search**: Type city names, addresses, or landmarks
- **Date Queries**: 
  - "Oslo fredag" or "oslo friday" for upcoming Friday
  - "London next monday" for next Monday
  - "Bergen 25" for the 25th (if available within the 9 day forecast)
  - "Paris tomorrow" or "Paris i morgen"

### Navigation
- **Enter**: Show current weather (search) or open forecast (favorites)
- **Cmd+F**: Add location to favorites
- **Cmd+Shift+F**: Remove from favorites
- **Cmd+Shift+W**: Show welcome message from any view

## ⌨️ Keyboard Shortcuts

### Global Shortcuts
- **Cmd+Shift+W**: Show welcome message from any view
- **Cmd+Shift+Alt+W**: Hide welcome message

### Search & Favorites
- **Cmd+F**: Add location to favorites
- **Cmd+Shift+F**: Remove location from favorites
- **Enter**: Show current weather (search results) or open forecast (favorites)
- **Cmd+G**: Open graph view directly
- **Cmd+K**: Configure command preferences

<<<<<<< HEAD
### Navigation
- **↑/↓**: Navigate through search results and favorites
- **Tab**: Move between search bar and results
- **Escape**: Clear search or return to main view
- **Cmd+W**: Close current view (when applicable)

### Detailed Views
- **Forecast View**: Combined hourly data with graphs and tables
- **One-Day View**: Focused view for specific dates
- **Graph View**: Visual representation of weather trends

=======
### View Navigation
- **D**: Switch to data table view (from Forecast or Graph view)
- **G**: Switch to graph view (from data table view)
- **Space**: Toggle between detailed (48-hour) and summary (9-day) modes in Forecast view

### Detailed Views
- **Forecast View**: Combined hourly data with graphs and data tables
- **One-Day View**: Focused view for specific dates
- **Graph View**: Visual representation of weather trends
- **Data View**: Markdown table of the current location's data

### Data View
The **Data View** provides a comprehensive markdown table showing detailed weather information for the current location. This view is available in both the Forecast View and Graph View.

**Accessing Data View:**
- **From Forecast View**: Press `D` to switch from graph to data table
- **From Graph View**: Press `D` to switch from graph to data table
- **Switch back to Graph**: Press `G` from data view

**Data View Features:**
- Complete weather data in tabular format
- Temperature, wind, precipitation, and weather conditions
- Time-stamped entries for easy reference

>>>>>>> cb2508f2
## ⚙️ Preferences

Access preferences via `Yr` command → `Cmd+K` → Configure Command:

- **Units**: Metric (°C, m/s, mm) or Imperial (°F, mph, in)
- **Show Wind Direction**: Display wind arrows and cardinal directions
- **Show Sunrise/Sunset**: Include sun times in location displays
- **Debug Mode**: Enable console output for troubleshooting
<<<<<<< HEAD

## 🔧 Debug Mode

Enable debug mode in preferences to see detailed console output for:
- API request failures and responses
- Network connectivity test results
- Weather data fetching errors
- Location search failures

Perfect for troubleshooting connectivity issues or understanding API behavior.

## 📊 Data Sources

- **Weather & Forecast**: [MET Locationforecast 2.0](https://developer.yr.no/doc/locationforecast/2.0/)
- **Sunrise/Sunset**: [MET Sunrise 3.0](https://developer.yr.no/doc/sunrise/3.0/)
- **Geocoding**: [OpenStreetMap Nominatim](https://nominatim.org/)

All APIs are used in compliance with their respective terms of service.

## 🗄️ Caching

- **Forecast Data**: 30 minutes per location
- **Sunrise/Sunset**: 6 hours per location/day
- **Search Results**: Intelligent caching for better performance

## 🛠️ Development

### Prerequisites
- Node.js 18+ 
- npm or yarn
- Raycast extension development environment

### Setup
```bash
git clone https://github.com/kyndig/yr-weather-raycast.git
cd yr-weather-raycast
npm install
```

### Development
```bash
npm run dev      # Start development mode
npm run build    # Build for production
npm run lint     # Run linting
npm run fix-lint # Fix linting issues
```

### Building
```bash
npm run build
```

## 📄 License

MIT License - see package.json for details.

## 🤝 Contributing

We welcome contributions! Please open an issue or submit a pull request on GitHub.

### Development Guidelines
- Follow TypeScript best practices
- Maintain consistent code style
- Add tests for new features
- Update documentation as needed

## 📞 Support

- **GitHub Issues**: [Report bugs or request features](https://github.com/kyndig/yr-weather-raycast/issues)
- **Email**: weather@kynd.no
- **Documentation**: Check this README and inline code comments

=======

## 🔧 Debug Mode

Enable debug mode in preferences to see detailed console output for:
- API request failures and responses
- Network connectivity test results
- Weather data fetching errors
- Location search failures

Perfect for troubleshooting connectivity issues or understanding API behavior.

## 📊 Data Sources

- **Weather & Forecast**: [MET Locationforecast 2.0](https://developer.yr.no/doc/locationforecast/2.0/)
- **Sunrise/Sunset**: [MET Sunrise 3.0](https://developer.yr.no/doc/sunrise/3.0/)
- **Geocoding**: [OpenStreetMap Nominatim](https://nominatim.org/)

All APIs are used in compliance with their respective terms of service.

## 🗄️ Caching

- **Forecast Data**: 30 minutes per location
- **Sunrise/Sunset**: 6 hours per location/day
- **Search Results**: Intelligent caching for better performance

## 🔐 Requirements & Privacy

This extension uses publicly available APIs that don't require authentication:
- **MET APIs**: Free weather data from the Norwegian Meteorological Institute
- **OpenStreetMap Nominatim**: Free geocoding service for location search
- **No registration or API keys needed** - just install and use!

### Privacy & Data Usage
- **No Personal Data Collection**: The extension doesn't collect, store, or transmit any personal information
- **Local Storage Only**: All data (favorites, cache) is stored locally on your device
- **No Tracking**: No analytics, tracking, or user behavior monitoring
- **Open Source**: Full source code is available for transparency and security review
- **Data Retention**: Cached weather data is automatically cleared after expiration (30 minutes to 6 hours)
- **Location Privacy**: Search queries are sent to OpenStreetMap for geocoding, but no personal identifiers are included


## 📄 License

MIT License - see package.json for details.

## 🤝 Contributing

We welcome contributions! Please open an issue or submit a pull request on GitHub.

## 📞 Support

- **GitHub Issues**: [Report bugs or request features](https://github.com/kyndig/yr-weather-raycast/issues)
- **Email**: weather@kynd.no
- **Documentation**: Check this README and inline code comments

>>>>>>> cb2508f2
---

**Made with 🫶 by [Kynd](https://www.kynd.no)**  <|MERGE_RESOLUTION|>--- conflicted
+++ resolved
@@ -18,11 +18,7 @@
 - **Location Search**: Find any city or place worldwide using OpenStreetMap
 - **Quick Day Queries**: "Oslo fredag", "London next monday", "Bergen 25"
 - **Favorites System**: Save your most-used locations for instant access
-<<<<<<< HEAD
-- **Recent Searches**: Intelligent caching and search history
-=======
 - **Smart Search**: Intelligent caching and query parsing
->>>>>>> cb2508f2
 
 ### 🎨 UX stuff
 - **Welcome System**: Helpful onboarding for new users
@@ -33,10 +29,6 @@
 - **Fast Performance**: Intelligent caching reduces API calls
 - **Error Handling**: Graceful fallbacks and user-friendly error messages
 - **Network Testing**: Built-in connectivity diagnostics
-<<<<<<< HEAD
-- **TypeScript**: Full type safety and modern development practices
-=======
->>>>>>> cb2508f2
 - **Debug Mode**: Optional console output for troubleshooting
 
 ## 🚀 Getting Started
@@ -52,10 +44,7 @@
 2. **Quick day search**: Try "Oslo fredag" or "London tomorrow"
 3. **Add to favorites**: Use `Cmd+F` to save frequently used locations
 4. **Explore views**: Press Enter on favorites to see detailed forecasts
-<<<<<<< HEAD
-=======
 5. **Switch to data view**: Press `D` in any forecast or graph view to see tabular data
->>>>>>> cb2508f2
 
 ## 📱 How to Use
 
@@ -91,19 +80,6 @@
 - **Cmd+G**: Open graph view directly
 - **Cmd+K**: Configure command preferences
 
-<<<<<<< HEAD
-### Navigation
-- **↑/↓**: Navigate through search results and favorites
-- **Tab**: Move between search bar and results
-- **Escape**: Clear search or return to main view
-- **Cmd+W**: Close current view (when applicable)
-
-### Detailed Views
-- **Forecast View**: Combined hourly data with graphs and tables
-- **One-Day View**: Focused view for specific dates
-- **Graph View**: Visual representation of weather trends
-
-=======
 ### View Navigation
 - **D**: Switch to data table view (from Forecast or Graph view)
 - **G**: Switch to graph view (from data table view)
@@ -128,7 +104,6 @@
 - Temperature, wind, precipitation, and weather conditions
 - Time-stamped entries for easy reference
 
->>>>>>> cb2508f2
 ## ⚙️ Preferences
 
 Access preferences via `Yr` command → `Cmd+K` → Configure Command:
@@ -137,80 +112,6 @@
 - **Show Wind Direction**: Display wind arrows and cardinal directions
 - **Show Sunrise/Sunset**: Include sun times in location displays
 - **Debug Mode**: Enable console output for troubleshooting
-<<<<<<< HEAD
-
-## 🔧 Debug Mode
-
-Enable debug mode in preferences to see detailed console output for:
-- API request failures and responses
-- Network connectivity test results
-- Weather data fetching errors
-- Location search failures
-
-Perfect for troubleshooting connectivity issues or understanding API behavior.
-
-## 📊 Data Sources
-
-- **Weather & Forecast**: [MET Locationforecast 2.0](https://developer.yr.no/doc/locationforecast/2.0/)
-- **Sunrise/Sunset**: [MET Sunrise 3.0](https://developer.yr.no/doc/sunrise/3.0/)
-- **Geocoding**: [OpenStreetMap Nominatim](https://nominatim.org/)
-
-All APIs are used in compliance with their respective terms of service.
-
-## 🗄️ Caching
-
-- **Forecast Data**: 30 minutes per location
-- **Sunrise/Sunset**: 6 hours per location/day
-- **Search Results**: Intelligent caching for better performance
-
-## 🛠️ Development
-
-### Prerequisites
-- Node.js 18+ 
-- npm or yarn
-- Raycast extension development environment
-
-### Setup
-```bash
-git clone https://github.com/kyndig/yr-weather-raycast.git
-cd yr-weather-raycast
-npm install
-```
-
-### Development
-```bash
-npm run dev      # Start development mode
-npm run build    # Build for production
-npm run lint     # Run linting
-npm run fix-lint # Fix linting issues
-```
-
-### Building
-```bash
-npm run build
-```
-
-## 📄 License
-
-MIT License - see package.json for details.
-
-## 🤝 Contributing
-
-We welcome contributions! Please open an issue or submit a pull request on GitHub.
-
-### Development Guidelines
-- Follow TypeScript best practices
-- Maintain consistent code style
-- Add tests for new features
-- Update documentation as needed
-
-## 📞 Support
-
-- **GitHub Issues**: [Report bugs or request features](https://github.com/kyndig/yr-weather-raycast/issues)
-- **Email**: weather@kynd.no
-- **Documentation**: Check this README and inline code comments
-
-=======
 
 ## 🔧 Debug Mode
 
@@ -266,7 +167,6 @@
 - **Email**: weather@kynd.no
 - **Documentation**: Check this README and inline code comments
 
->>>>>>> cb2508f2
 ---
 
 **Made with 🫶 by [Kynd](https://www.kynd.no)**  