--- conflicted
+++ resolved
@@ -81,28 +81,11 @@
 - **Cmd+K**: Configure command preferences
 
 ### View Navigation
-<<<<<<< HEAD
-- **D**: Switch to data table view (from Forecast or Graph view)
-=======
 - **D**: Switch to data table view (from Forecast view)
->>>>>>> 331470ba
 - **G**: Switch to graph view (from data table view)
 - **Space**: Toggle between detailed (48-hour) and summary (9-day) modes in Forecast view
 
 ### Detailed Views
-<<<<<<< HEAD
-- **Forecast View**: Combined hourly data with graphs and data tables
-- **One-Day View**: Focused view for specific dates
-- **Graph View**: Visual representation of weather trends
-- **Data View**: Markdown table of the current location's data
-
-### Data View
-The **Data View** provides a comprehensive markdown table showing detailed weather information for the current location. This view is available in both the Forecast View and Graph View.
-
-**Accessing Data View:**
-- **From Forecast View**: Press `D` to switch from graph to data table
-- **From Graph View**: Press `D` to switch from graph to data table
-=======
 - **Forecast View**: Combined hourly data with graphs and data tables (includes sunrise/sunset indicators)
 - **One-Day View**: Focused view for specific dates
 - **Data View**: Markdown table of the current location's data
@@ -112,7 +95,6 @@
 
 **Accessing Data View:**
 - **From Forecast View**: Press `D` to switch from graph to data table
->>>>>>> 331470ba
 - **Switch back to Graph**: Press `G` from data view
 
 **Data View Features:**
