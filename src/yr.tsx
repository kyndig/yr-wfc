--- conflicted
+++ resolved
@@ -1,26 +1,3 @@
-<<<<<<< HEAD
-import { useEffect, useState, useCallback } from "react";
-import { Action, ActionPanel, List, Icon, showToast, Toast } from "@raycast/api";
-import ForecastView from "./forecast";
-import GraphView from "./graph";
-import WelcomeMessage from "./components/welcome-message";
-
-import { searchLocations, type LocationResult } from "./location-search";
-import { getWeather, type TimeseriesEntry } from "./weather-client";
-import { parseQueryIntent, type QueryIntent } from "./query-intent";
-import {
-  addFavorite,
-  isFavorite,
-  removeFavorite,
-  moveFavoriteUp,
-  moveFavoriteDown,
-  type FavoriteLocation,
-  getFavorites,
-  isFirstTimeUser,
-  markAsNotFirstTime,
-} from "./storage";
-import { getSunTimes, type SunTimes } from "./sunrise-client";
-=======
 import { useEffect, useState } from "react";
 import { Action, ActionPanel, List, Icon, showToast, Toast } from "@raycast/api";
 import ForecastView from "./forecast";
@@ -30,88 +7,20 @@
 
 import { getWeather, type TimeseriesEntry } from "./weather-client";
 import { isFirstTimeUser, markAsNotFirstTime } from "./storage";
->>>>>>> cb2508f2
 
 import { iconForSymbol } from "./weather-emoji";
 import { formatTemp } from "./weather-utils";
 
 import { useNetworkTest } from "./hooks/useNetworkTest";
-<<<<<<< HEAD
-=======
 import { useSearch } from "./hooks/useSearch";
 import { useFavorites } from "./hooks/useFavorites";
 import { useFavoriteIds } from "./hooks/useFavoriteIds";
 import { getUIThresholds } from "./config/weather-config";
->>>>>>> cb2508f2
 
 import { ToastMessages } from "./utils/toast-utils";
 import { WeatherFormatters } from "./utils/weather-formatters";
 import { LocationUtils } from "./utils/location-utils";
 import { DebugLogger } from "./utils/debug-utils";
-<<<<<<< HEAD
-
-export default function Command() {
-  const [searchText, setSearchText] = useState("");
-  const [favorites, setFavorites] = useState<FavoriteLocation[]>([]);
-  const [favoritesLoaded, setFavoritesLoaded] = useState(false);
-  const [showWelcomeMessage, setShowWelcomeMessage] = useState(false);
-
-  // Simple search state management to avoid infinite loops
-  const [locations, setLocations] = useState<LocationResult[]>([]);
-  const [isLoading, setIsLoading] = useState(false);
-  const [queryIntent, setQueryIntent] = useState<QueryIntent>({});
-
-  // Search function with query intent parsing and debouncing
-  const performSearch = useCallback(async (query: string, preParsedIntent?: QueryIntent) => {
-    const trimmed = query.trim();
-    if (!trimmed) {
-      setLocations([]);
-      setQueryIntent({});
-      return;
-    }
-
-    // Use pre-parsed intent if provided, otherwise parse it
-    const intent = preParsedIntent || parseQueryIntent(trimmed);
-    setQueryIntent(intent);
-
-    // Show toast notification if a date query was successfully parsed
-    if (intent.targetDate) {
-      const dateStr = intent.targetDate.toLocaleDateString();
-      showToast({
-        style: Toast.Style.Success,
-        title: "📅 Date query detected!",
-        message: `Found weather for ${dateStr} - tap a location to open day view`,
-      });
-    }
-
-    // Use the parsed location query if available, otherwise use the full query
-    const locationQuery = intent.locationQuery || trimmed;
-
-    // Require minimum 3 characters before searching
-    if (locationQuery.length < 3) {
-      setLocations([]);
-      return;
-    }
-
-    setIsLoading(true);
-    try {
-      const results = await searchLocations(locationQuery);
-      setLocations(results);
-    } catch (error) {
-      DebugLogger.error("Search failed:", error);
-      setLocations([]);
-    } finally {
-      setIsLoading(false);
-    }
-  }, []);
-
-  // Ensure locations is always an array
-  const safeLocations = locations || [];
-  const [favoriteIds, setFavoriteIds] = useState<Record<string, boolean>>({});
-  const [favoriteWeather, setFavoriteWeather] = useState<Record<string, TimeseriesEntry | undefined>>({});
-  const [sunTimes, setSunTimes] = useState<Record<string, SunTimes>>({});
-  const [favoriteErrors, setFavoriteErrors] = useState<Record<string, boolean>>({});
-=======
 import { OpenGraphAction } from "./components/OpenGraphAction";
 import { FavoriteToggleAction } from "./components/FavoriteToggleAction";
 
@@ -123,126 +32,12 @@
   const search = useSearch();
   const favorites = useFavorites();
   const favoriteIds = useFavoriteIds();
->>>>>>> cb2508f2
   const networkTest = useNetworkTest();
 
   // Update favorite IDs when search results change
   useEffect(() => {
-<<<<<<< HEAD
-    (async () => {
-      const favs = await getFavorites();
-      setFavorites(favs);
-      setFavoritesLoaded(true);
-    })();
-  }, []);
-
-  useEffect(() => {
-    if (favorites.length === 0) {
-      setFavoriteWeather({});
-      setFavoriteErrors({});
-      return;
-    }
-    let cancelled = false;
-    const errorTimeouts = new Map<string, NodeJS.Timeout>();
-
-    async function fetchAll() {
-      setFavoriteErrors({});
-
-      try {
-        const entries = await Promise.all(
-          favorites.map(async (fav) => {
-            try {
-              const ts = await getWeather(fav.lat, fav.lon);
-              const key = fav.id ?? (`${fav.lat},${fav.lon}` as string);
-              const sun = await getSunTimes(fav.lat, fav.lon).catch(() => ({}) as SunTimes);
-              return [key, ts, sun] as const;
-            } catch (err) {
-              // Clear weather data for this favorite when API fails
-              const key = fav.id ?? (`${fav.lat},${fav.lon}` as string);
-              console.warn(`Failed to fetch weather for ${fav.name}:`, err);
-
-              // Delay showing error by 150ms to give API time to catch up
-              if (!cancelled) {
-                const timeout = setTimeout(() => {
-                  if (!cancelled) {
-                    setFavoriteErrors((prev) => ({ ...prev, [key]: true }));
-                  }
-                }, 150);
-                errorTimeouts.set(key, timeout);
-              }
-
-              return [key, undefined, {} as SunTimes] as const;
-            }
-          }),
-        );
-        if (!cancelled) {
-          const weatherMap: Record<string, TimeseriesEntry | undefined> = {};
-          const sunMap: Record<string, SunTimes> = {};
-          for (const [key, ts, sun] of entries) {
-            weatherMap[key] = ts;
-            sunMap[key] = sun;
-          }
-          setFavoriteWeather(weatherMap);
-          setSunTimes(sunMap);
-        }
-      } catch (err) {
-        DebugLogger.error("Error fetching favorites:", err);
-      }
-    }
-    fetchAll();
-    return () => {
-      cancelled = true;
-      // Clear all error timeouts
-      errorTimeouts.forEach((timeout) => clearTimeout(timeout));
-    };
-  }, [favorites]);
-
-  // Trigger search when search text changes with debouncing
-  useEffect(() => {
-    const timeoutId = setTimeout(() => {
-      const q = searchText.trim();
-      if (q) {
-        // Parse query intent to check if we have a valid location query
-        const intent = parseQueryIntent(q);
-        const locationQuery = intent.locationQuery || q;
-
-        if (locationQuery.length >= 3) {
-          performSearch(q, intent); // Pass the pre-parsed intent to avoid duplication
-        } else {
-          // Clear locations but keep query intent for display
-          setLocations([]);
-          setQueryIntent(intent); // Set the parsed intent even when not searching
-          setIsLoading(false);
-        }
-      } else {
-        setLocations([]);
-        setQueryIntent({});
-        setIsLoading(false);
-      }
-    }, 300); // 300ms debounce
-
-    return () => clearTimeout(timeoutId);
-  }, [searchText, performSearch]);
-
-  // Update favorite flags when search results change
-  useEffect(() => {
-    if (safeLocations.length > 0) {
-      (async () => {
-        const map: Record<string, boolean> = {};
-        for (const r of safeLocations) {
-          const favLike = LocationUtils.createFavoriteFromSearchResult(r.id, r.displayName, r.lat, r.lon);
-          map[r.id] = await isFavorite(favLike);
-        }
-        setFavoriteIds(map);
-      })();
-    } else {
-      setFavoriteIds({});
-    }
-  }, [safeLocations]);
-=======
     favoriteIds.refreshFavoriteIds(search.safeLocations);
   }, [search.safeLocations, favoriteIds.refreshFavoriteIds]);
->>>>>>> cb2508f2
 
   // Debug: Log network test results and show user-friendly notifications
   useEffect(() => {
@@ -278,15 +73,6 @@
     checkFirstTime();
   }, []);
 
-<<<<<<< HEAD
-  const showEmpty = favoritesLoaded && favorites.length === 0 && safeLocations.length === 0 && !isLoading;
-
-  // Only show favorites when not actively searching or when search is empty
-  const shouldShowFavorites = favorites.length > 0 && (!searchText.trim() || safeLocations.length === 0);
-
-  // Determine if we should show loading state
-  const shouldShowLoading = !favoritesLoaded || isLoading;
-=======
   const showEmpty =
     favorites.favoritesLoaded &&
     favorites.favorites.length === 0 &&
@@ -304,7 +90,6 @@
 
   // Special loading state for date queries
   const isDateQueryLoading = search.isLoading && search.queryIntent.targetDate;
->>>>>>> cb2508f2
 
   // Use the utility function to create location actions
   const createLocationActions = LocationUtils.createLocationActions;
@@ -312,17 +97,12 @@
   return (
     <List
       isLoading={shouldShowLoading}
-<<<<<<< HEAD
-      onSearchTextChange={setSearchText}
-      searchBarPlaceholder="Search for a location or try 'Oslo fredag', 'London tomorrow'..."
-=======
       onSearchTextChange={search.setSearchText}
       searchBarPlaceholder={
         search.queryIntent.targetDate
           ? `Searching for weather on ${search.queryIntent.targetDate.toLocaleDateString()}...`
           : "Search for a location or try 'Oslo fredag', 'London tomorrow'..."
       }
->>>>>>> cb2508f2
       throttle
       actions={
         <ActionPanel>
@@ -342,28 +122,13 @@
       }
     >
       {/* Welcome message - shown when manually triggered, regardless of favorites/search state */}
-<<<<<<< HEAD
-      {showWelcomeMessage && !searchText.trim() && <WelcomeMessage showActions={false} />}
-=======
       {showWelcomeMessage && !search.searchText.trim() && <WelcomeMessage showActions={false} />}
->>>>>>> cb2508f2
 
       {showEmpty ? (
         <>
           {/* Regular empty state */}
           <List.EmptyView
             title={
-<<<<<<< HEAD
-              searchText && searchText.trim().length >= 3
-                ? `Searching for "${searchText}"`
-                : searchText
-                  ? `"${searchText}"`
-                  : "Search for a location"
-            }
-            description={
-              searchText && searchText.trim().length < 3
-                ? "Enter at least 3 characters to search"
-=======
               search.searchText && search.searchText.trim().length >= getUIThresholds().SEARCH_MIN_CHARS
                 ? `Searching for "${search.searchText}"`
                 : search.searchText
@@ -373,7 +138,6 @@
             description={
               search.searchText && search.searchText.trim().length < getUIThresholds().SEARCH_MIN_CHARS
                 ? `Enter at least ${getUIThresholds().SEARCH_MIN_CHARS} characters to search`
->>>>>>> cb2508f2
                 : "Enter a city name or coordinates to get weather information"
             }
           />
@@ -381,30 +145,6 @@
       ) : (
         <>
           {/* Show feedback when no results and insufficient characters */}
-<<<<<<< HEAD
-          {safeLocations.length === 0 && searchText && searchText.trim().length > 0 && searchText.trim().length < 3 && (
-            <List.Item
-              key="min-chars-feedback"
-              title={`"${searchText}" - More characters needed`}
-              subtitle={`Type ${3 - searchText.trim().length} more character${3 - searchText.trim().length === 1 ? "" : "s"} to search`}
-              icon="💡"
-              accessories={[
-                { text: `${searchText.trim().length}/3`, tooltip: "Characters entered" },
-                { text: `${3 - searchText.trim().length} more`, tooltip: "Characters needed" },
-              ]}
-              actions={
-                <ActionPanel>
-                  <Action
-                    title="Show Welcome Message"
-                    icon={Icon.Info}
-                    onAction={() => setShowWelcomeMessage(true)}
-                    shortcut={{ modifiers: ["cmd", "shift"], key: "w" }}
-                  />
-                </ActionPanel>
-              }
-            />
-          )}
-=======
           {search.safeLocations.length === 0 &&
             search.searchText &&
             search.searchText.trim().length > 0 &&
@@ -436,7 +176,6 @@
                 }
               />
             )}
->>>>>>> cb2508f2
 
           {/* Network Status Section - Show when there are connectivity issues */}
           {networkTest.error && (
@@ -482,8 +221,6 @@
                       onAction={() => setShowWelcomeMessage(true)}
                       shortcut={{ modifiers: ["cmd", "shift"], key: "w" }}
                     />
-<<<<<<< HEAD
-=======
                   </ActionPanel>
                 }
               />
@@ -512,7 +249,6 @@
                       onAction={() => setShowWelcomeMessage(true)}
                       shortcut={{ modifiers: ["cmd", "shift"], key: "w" }}
                     />
->>>>>>> cb2508f2
                   </ActionPanel>
                 }
               />
@@ -520,124 +256,6 @@
           )}
 
           {/* Show search results first when actively searching */}
-<<<<<<< HEAD
-          {safeLocations.length > 0 && (
-            <List.Section title={`Search Results (${safeLocations.length})`}>
-              {safeLocations.map((loc) => (
-                <List.Item
-                  key={loc.id}
-                  title={loc.displayName}
-                  accessories={[{ text: `${loc.lat.toFixed(3)}, ${loc.lon.toFixed(3)}` }]}
-                  actions={createLocationActions(
-                    loc.displayName,
-                    loc.lat,
-                    loc.lon,
-                    favoriteIds[loc.id],
-                    async () => {
-                      if (favoriteIds[loc.id]) {
-                        const fav = LocationUtils.createFavoriteFromSearchResult(
-                          loc.id,
-                          loc.displayName,
-                          loc.lat,
-                          loc.lon,
-                        );
-                        await removeFavorite(fav);
-                        setFavoriteIds((m) => ({ ...m, [loc.id]: false }));
-                        setFavorites(await getFavorites());
-                        await ToastMessages.favoriteRemoved(loc.displayName);
-                      } else {
-                        const fav = LocationUtils.createFavoriteFromSearchResult(
-                          loc.id,
-                          loc.displayName,
-                          loc.lat,
-                          loc.lon,
-                        );
-                        await addFavorite(fav);
-                        setFavoriteIds((m) => ({ ...m, [loc.id]: true }));
-                        setFavorites(await getFavorites());
-                        await ToastMessages.favoriteAdded(loc.displayName);
-                      }
-                    },
-                    () => setShowWelcomeMessage(true),
-                    queryIntent.targetDate,
-                  )}
-                />
-              ))}
-            </List.Section>
-          )}
-
-          {/* Show "no results" message only when search has completed and returned no results */}
-          {!isLoading && searchText.trim().length >= 3 && safeLocations.length === 0 && (
-            <List.EmptyView
-              title={`No results found for "${searchText}"`}
-              description="Try a different location name or check your spelling"
-            />
-          )}
-
-          {/* Show favorites only when not actively searching or when no search results */}
-          {shouldShowFavorites && (
-            <List.Section title="Favorites">
-              {favorites.map((fav) => (
-                <List.Item
-                  key={fav.id ?? `${fav.lat},${fav.lon}`}
-                  title={fav.name}
-                  subtitle={
-                    favoriteWeather[fav.id ?? `${fav.lat},${fav.lon}`]
-                      ? formatTemp(favoriteWeather[fav.id ?? `${fav.lat},${fav.lon}`])
-                      : favoriteErrors[fav.id ?? `${fav.lat},${fav.lon}`]
-                        ? "⚠️ Data fetch failed"
-                        : "Loading..."
-                  }
-                  icon={
-                    favoriteWeather[fav.id ?? `${fav.lat},${fav.lon}`]
-                      ? iconForSymbol(favoriteWeather[fav.id ?? `${fav.lat},${fav.lon}`])
-                      : favoriteErrors[fav.id ?? `${fav.lat},${fav.lon}`]
-                        ? "⚠️"
-                        : "⏳"
-                  }
-                  accessories={
-                    favoriteWeather[fav.id ?? `${fav.lat},${fav.lon}`]
-                      ? formatAccessories(
-                          favoriteWeather[fav.id ?? `${fav.lat},${fav.lon}`],
-                          sunTimes[fav.id ?? `${fav.lat},${fav.lon}`],
-                        )
-                      : undefined
-                  }
-                  actions={
-                    <ActionPanel>
-                      <Action.Push
-                        title="Open Forecast"
-                        target={
-                          <ForecastView
-                            name={fav.name}
-                            lat={fav.lat}
-                            lon={fav.lon}
-                            onShowWelcome={() => setShowWelcomeMessage(true)}
-                          />
-                        }
-                      />
-                      <Action
-                        title="Show Current Weather"
-                        onAction={async () => {
-                          try {
-                            const ts: TimeseriesEntry = await getWeather(fav.lat, fav.lon);
-                            await showToast({
-                              style: Toast.Style.Success,
-                              title: `Now at ${fav.name}`,
-                              message: WeatherFormatters.formatWeatherToast(ts),
-                            });
-                          } catch (error) {
-                            await ToastMessages.weatherLoadFailed(error);
-                          }
-                        }}
-                      />
-                      <Action.Push
-                        title="Open Graph"
-                        icon={Icon.BarChart}
-                        shortcut={{ modifiers: ["cmd"], key: "g" }}
-                        target={
-                          <GraphView
-=======
           {search.safeLocations.length > 0 && (
             <ErrorBoundary
               componentName="Search Results"
@@ -812,57 +430,11 @@
                             }}
                           />
                           <OpenGraphAction
->>>>>>> cb2508f2
                             name={fav.name}
                             lat={fav.lat}
                             lon={fav.lon}
                             onShowWelcome={() => setShowWelcomeMessage(true)}
                           />
-<<<<<<< HEAD
-                        }
-                      />
-                      <Action
-                        title="Remove from Favorites"
-                        icon={Icon.StarDisabled}
-                        shortcut={{ modifiers: ["cmd", "shift"], key: "f" }}
-                        onAction={async () => {
-                          await removeFavorite(fav);
-                          setFavorites(await getFavorites());
-                          if (fav.id) setFavoriteIds((m) => ({ ...m, [fav.id as string]: false }));
-                          await ToastMessages.favoriteRemoved(fav.name);
-                        }}
-                      />
-                      <Action
-                        title="Move up"
-                        icon={Icon.ArrowUp}
-                        shortcut={{ modifiers: ["cmd", "shift"], key: "arrowUp" }}
-                        onAction={async () => {
-                          await moveFavoriteUp(fav);
-                          setFavorites(await getFavorites());
-                        }}
-                      />
-                      <Action
-                        title="Move Down"
-                        icon={Icon.ArrowDown}
-                        shortcut={{ modifiers: ["cmd", "shift"], key: "arrowDown" }}
-                        onAction={async () => {
-                          await moveFavoriteDown(fav);
-                          setFavorites(await getFavorites());
-                        }}
-                      />
-
-                      <Action
-                        title="Show Welcome Message"
-                        icon={Icon.Info}
-                        onAction={() => setShowWelcomeMessage(true)}
-                        shortcut={{ modifiers: ["cmd", "shift"], key: "w" }}
-                      />
-                    </ActionPanel>
-                  }
-                />
-              ))}
-            </List.Section>
-=======
                           <FavoriteToggleAction
                             isFavorite={true}
                             onToggle={async () => {
@@ -900,7 +472,6 @@
                 })}
               </List.Section>
             </ErrorBoundary>
->>>>>>> cb2508f2
           )}
         </>
       )}
