--- conflicted
+++ resolved
@@ -1,10 +1,7 @@
 import { useEffect, useRef, useState } from "react";
 import { getForecast, type TimeseriesEntry } from "../weather-client";
 import { DebugLogger } from "../utils/debug-utils";
-<<<<<<< HEAD
-=======
 import { buildGraphMarkdown } from "../graph";
->>>>>>> cb2508f2
 
 /**
  * Custom hook for managing weather data fetching
@@ -31,8 +28,6 @@
         if (!cancelled) {
           setSeries(result);
 
-<<<<<<< HEAD
-=======
           // Pre-generate graph if requested and we have data
           if (preGenerateGraph && result.length > 0) {
             const graphMarkdown = buildGraphMarkdown("Location", result, 48, {
@@ -42,7 +37,6 @@
             setPreRenderedGraph(graphMarkdown);
           }
 
->>>>>>> cb2508f2
           // Only show no data if we actually have no data after fetching
           if (result.length === 0) {
             setShowNoData(true);
