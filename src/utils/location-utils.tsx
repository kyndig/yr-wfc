--- conflicted
+++ resolved
@@ -1,18 +1,9 @@
-<<<<<<< HEAD
-import { Action, ActionPanel, showToast, Toast } from "@raycast/api";
-=======
 import { Action, ActionPanel, showToast, Toast, Icon } from "@raycast/api";
->>>>>>> 331470ba
 import ForecastView from "../forecast";
 import { getWeather } from "../weather-client";
 import { TimeseriesEntry } from "../weather-client";
 import { FavoriteLocation } from "../storage";
 import { WeatherFormatters } from "./weather-formatters";
-<<<<<<< HEAD
-import { OpenGraphAction } from "../components/OpenGraphAction";
-import { FavoriteToggleAction } from "../components/FavoriteToggleAction";
-=======
->>>>>>> 331470ba
 
 /**
  * Location utility functions to eliminate duplication
@@ -40,10 +31,7 @@
               name={name}
               lat={lat}
               lon={lon}
-<<<<<<< HEAD
-=======
               onFavoriteChange={onFavoriteChange}
->>>>>>> 331470ba
               onShowWelcome={onShowWelcome}
               targetDate={targetDate?.toISOString().split("T")[0]}
             />
@@ -68,10 +56,6 @@
             }
           }}
         />
-<<<<<<< HEAD
-        <OpenGraphAction name={name} lat={lat} lon={lon} onShowWelcome={onShowWelcome} />
-        <FavoriteToggleAction isFavorite={isFavorite} onToggle={onFavoriteToggle} />
-=======
         {isFavorite ? (
           <Action
             title="Remove from Favorites"
@@ -87,7 +71,6 @@
             onAction={onFavoriteToggle}
           />
         )}
->>>>>>> 331470ba
       </ActionPanel>
     );
   }
