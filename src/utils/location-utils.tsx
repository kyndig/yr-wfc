import { Action, ActionPanel, showToast, Toast } from "@raycast/api";
import ForecastView from "../forecast";
import { getWeather } from "../weather-client";
import { TimeseriesEntry } from "../weather-client";
import { FavoriteLocation } from "../storage";
import { WeatherFormatters } from "./weather-formatters";
import { OpenGraphAction } from "../components/OpenGraphAction";
import { FavoriteToggleAction } from "../components/FavoriteToggleAction";

/**
 * Location utility functions to eliminate duplication
 */
export class LocationUtils {
  /**
   * Create consistent location actions for both search results and favorites
   */
  static createLocationActions(
    name: string,
    lat: number,
    lon: number,
    isFavorite: boolean,
    onFavoriteToggle: () => void,
    onShowWelcome?: () => void,
    targetDate?: Date,
    onFavoriteChange?: () => void,
  ) {
    return (
      <ActionPanel>
        <Action.Push
          title="Open Forecast"
          target={
            <ForecastView
              name={name}
              lat={lat}
              lon={lon}
              onFavoriteChange={onFavoriteChange}
              onShowWelcome={onShowWelcome}
              targetDate={targetDate?.toISOString().split("T")[0]}
            />
          }
        />
        <Action
          title="Show Current Weather"
          onAction={async () => {
            try {
              const ts: TimeseriesEntry = await getWeather(lat, lon);
              await showToast({
                style: Toast.Style.Success,
                title: `Now at ${name}`,
                message: WeatherFormatters.formatWeatherToast(ts),
              });
            } catch (error) {
              await showToast({
                style: Toast.Style.Failure,
                title: "Failed to load weather",
                message: String((error as Error)?.message ?? error),
              });
            }
          }}
        />
<<<<<<< HEAD
        {isFavorite ? (
          <Action
            title="Remove from Favorites"
            icon={Icon.StarDisabled}
            shortcut={{ modifiers: ["cmd", "shift"], key: "f" }}
            onAction={onFavoriteToggle}
          />
        ) : (
          <Action
            title="Add to Favorites"
            icon={Icon.Star}
            shortcut={{ modifiers: ["cmd"], key: "f" }}
            onAction={onFavoriteToggle}
          />
        )}
=======
        <OpenGraphAction name={name} lat={lat} lon={lon} onShowWelcome={onShowWelcome} />
        <FavoriteToggleAction isFavorite={isFavorite} onToggle={onFavoriteToggle} />
>>>>>>> a063a05e
      </ActionPanel>
    );
  }

  /**
   * Create a FavoriteLocation object from search results
   */
  static createFavoriteFromSearchResult(id: string, displayName: string, lat: number, lon: number): FavoriteLocation {
    return { id, name: displayName, lat, lon };
  }

  /**
   * Get location key consistently across the app
   */
  static getLocationKey(id: string | undefined, lat: number, lon: number): string {
    return id ?? `${lat},${lon}`;
  }

  /**
   * Format location coordinates consistently
   */
  static formatCoordinates(lat: number, lon: number): string {
    return `${lat.toFixed(3)}, ${lon.toFixed(3)}`;
  }
}<|MERGE_RESOLUTION|>--- conflicted
+++ resolved
@@ -58,7 +58,6 @@
             }
           }}
         />
-<<<<<<< HEAD
         {isFavorite ? (
           <Action
             title="Remove from Favorites"
@@ -74,10 +73,6 @@
             onAction={onFavoriteToggle}
           />
         )}
-=======
-        <OpenGraphAction name={name} lat={lat} lon={lon} onShowWelcome={onShowWelcome} />
-        <FavoriteToggleAction isFavorite={isFavorite} onToggle={onFavoriteToggle} />
->>>>>>> a063a05e
       </ActionPanel>
     );
   }
