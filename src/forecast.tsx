--- conflicted
+++ resolved
@@ -1,28 +1,18 @@
 import { Action, ActionPanel, Detail, showToast, Toast, Icon } from "@raycast/api";
 import { useMemo, useState, useEffect } from "react";
-<<<<<<< HEAD
-import { buildGraphMarkdown } from "./graph";
-=======
 import { buildGraphMarkdown } from "./graph-utils";
->>>>>>> 331470ba
 import { reduceToDayPeriods, buildWeatherTable, filterToDate } from "./weather-utils";
 import { useWeatherData } from "./hooks/useWeatherData";
 import { generateNoForecastDataMessage } from "./utils/error-messages";
 import { addFavorite, removeFavorite, isFavorite as checkIsFavorite, type FavoriteLocation } from "./storage";
 import { withErrorBoundary } from "./components/error-boundary";
 import { WeatherErrorFallback } from "./components/error-fallbacks";
-<<<<<<< HEAD
-import { getUIThresholds } from "./config/weather-config";
-import { formatDate } from "./utils/date-utils";
-import { FavoriteToggleAction } from "./components/FavoriteToggleAction";
-=======
 import { FavoriteToggleAction } from "./components/FavoriteToggleAction";
 import { getUIThresholds } from "./config/weather-config";
 import { formatDate, formatTime } from "./utils/date-utils";
 import { getSunTimes, type SunTimes } from "./sunrise-client";
 import { formatTemperatureCelsius, formatPrecip } from "./units";
 import { precipitationAmount } from "./utils-forecast";
->>>>>>> 331470ba
 
 function ForecastView(props: {
   name: string;
@@ -31,13 +21,6 @@
   preCachedGraph?: string;
   onShowWelcome?: () => void;
   targetDate?: string; // ISO date string for specific day view
-<<<<<<< HEAD
-}) {
-  const { name, lat, lon, preCachedGraph, onShowWelcome, targetDate } = props;
-  const [mode, setMode] = useState<"detailed" | "summary">("detailed");
-  const [view, setView] = useState<"graph" | "data">("graph");
-  const [isFavorite, setIsFavorite] = useState<boolean>(false);
-=======
   onFavoriteChange?: () => void; // Callback when favorites are added/removed
 }) {
   const { name, lat, lon, preCachedGraph, onShowWelcome, targetDate, onFavoriteChange } = props;
@@ -45,7 +28,6 @@
   const [view, setView] = useState<"graph" | "data">("graph");
   const [isFavorite, setIsFavorite] = useState<boolean>(false);
   const [sunByDate, setSunByDate] = useState<Record<string, SunTimes>>({});
->>>>>>> 331470ba
   const { series: items, loading, showNoData, preRenderedGraph } = useWeatherData(lat, lon, true);
 
   // Check if current location is in favorites
@@ -60,8 +42,6 @@
     checkFavoriteStatus();
   }, [name, lat, lon]);
 
-<<<<<<< HEAD
-=======
   // Fetch sunrise/sunset for visible dates once forecast is loaded
   useEffect(() => {
     let cancelled = false;
@@ -95,7 +75,6 @@
     };
   }, [items, lat, lon]);
 
->>>>>>> 331470ba
   // Filter data based on targetDate if provided, otherwise use mode-based filtering
   const filteredItems = useMemo(() => {
     if (targetDate) {
@@ -121,21 +100,6 @@
   // Generate and cache graphs when data changes
   useEffect(() => {
     if (items.length > 0) {
-<<<<<<< HEAD
-      // Use pre-cached graph if available, otherwise use pre-rendered graph, otherwise generate new one
-      const detailedGraph =
-        preCachedGraph ||
-        preRenderedGraph ||
-        buildGraphMarkdown(
-          name,
-          items.slice(0, getUIThresholds().DETAILED_FORECAST_HOURS),
-          getUIThresholds().DETAILED_FORECAST_HOURS,
-          {
-            title: "48h forecast",
-            smooth: true,
-          },
-        ).markdown;
-=======
       // Always generate fresh graph to include sunrise/sunset data
       const detailedGraph = buildGraphMarkdown(
         name,
@@ -147,7 +111,6 @@
           sunByDate,
         },
       ).markdown;
->>>>>>> 331470ba
 
       // Cache summary graph (9-day) - no sunrise/sunset data needed
       const summaryGraph = buildGraphMarkdown(name, reduced, reduced.length, {
@@ -160,11 +123,7 @@
         summary: summaryGraph,
       });
     }
-<<<<<<< HEAD
-  }, [items, reduced, name, preCachedGraph, preRenderedGraph]);
-=======
   }, [items, reduced, name, preCachedGraph, preRenderedGraph, sunByDate]);
->>>>>>> 331470ba
 
   // Clear graph cache when component mounts to ensure fresh styling
   useEffect(() => {
@@ -200,9 +159,6 @@
           titleText = `# ${name} – ${mode === "detailed" ? "48-Hour Forecast" : "9-Day Summary"}${view === "data" ? " (Data)" : ""}`;
         }
         const content = view === "graph" ? graph : listMarkdown;
-<<<<<<< HEAD
-        return [titleText, content].join("\n");
-=======
 
         // Add temperature, precipitation, and sunrise/sunset summary for both detailed and summary forecasts
         let summaryInfo = "";
@@ -260,7 +216,6 @@
         }
 
         return [titleText, summaryInfo, content].join("\n");
->>>>>>> 331470ba
       })()
     : "";
 
