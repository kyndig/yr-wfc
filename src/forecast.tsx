import { Action, ActionPanel, Detail, showToast, Toast, Icon } from "@raycast/api";
import { useMemo, useState, useEffect } from "react";
import { buildGraphMarkdown } from "./graph";
import { reduceToDayPeriods, buildWeatherTable, filterToDate } from "./weather-utils";
import { useWeatherData } from "./hooks/useWeatherData";
import { generateNoForecastDataMessage } from "./utils/error-messages";
import { addFavorite, removeFavorite, isFavorite as checkIsFavorite, type FavoriteLocation } from "./storage";
import { withErrorBoundary } from "./components/error-boundary";
import { WeatherErrorFallback } from "./components/error-fallbacks";
import { getUIThresholds } from "./config/weather-config";
import { formatDate } from "./utils/date-utils";
import { FavoriteToggleAction } from "./components/FavoriteToggleAction";

<<<<<<< HEAD
export default function ForecastView(props: {
=======
function ForecastView(props: {
>>>>>>> cb2508f2
  name: string;
  lat: number;
  lon: number;
  preCachedGraph?: string;
  onShowWelcome?: () => void;
<<<<<<< HEAD
}) {
  const { name, lat, lon, preCachedGraph, onShowWelcome } = props;
=======
  targetDate?: string; // ISO date string for specific day view
}) {
  const { name, lat, lon, preCachedGraph, onShowWelcome, targetDate } = props;
>>>>>>> cb2508f2
  const [mode, setMode] = useState<"detailed" | "summary">("detailed");
  const [view, setView] = useState<"graph" | "data">("graph");
  const [isFavorite, setIsFavorite] = useState<boolean>(false);
  const { series: items, loading, showNoData, preRenderedGraph } = useWeatherData(lat, lon, true);

  // Check if current location is in favorites
  useEffect(() => {
    const checkFavoriteStatus = async () => {
      const favLocation: FavoriteLocation = { name, lat, lon };
      const favorite = await checkIsFavorite(favLocation);
      setIsFavorite(favorite);
    };
    checkFavoriteStatus();
  }, [name, lat, lon]);

  // Filter data based on targetDate if provided, otherwise use mode-based filtering
  const filteredItems = useMemo(() => {
    if (targetDate) {
      return filterToDate(items, new Date(targetDate));
    }
    return items;
  }, [items, targetDate]);

  const reduced = useMemo(() => reduceToDayPeriods(items, getUIThresholds().SUMMARY_FORECAST_DAYS), [items]);
  const displaySeries = useMemo(() => {
    if (targetDate) {
      return filteredItems; // Use filtered data for specific date
    }
    return mode === "detailed" ? items.slice(0, getUIThresholds().DETAILED_FORECAST_HOURS) : reduced;
  }, [targetDate, filteredItems, mode, items, reduced]);

  // Cache both graph types for instant switching
  const [graphCache, setGraphCache] = useState<{
    detailed?: string;
    summary?: string;
  }>({});

  // Generate and cache graphs when data changes
  useEffect(() => {
    if (items.length > 0) {
      // Use pre-cached graph if available, otherwise use pre-rendered graph, otherwise generate new one
      const detailedGraph =
        preCachedGraph ||
        preRenderedGraph ||
        buildGraphMarkdown(
          name,
          items.slice(0, getUIThresholds().DETAILED_FORECAST_HOURS),
          getUIThresholds().DETAILED_FORECAST_HOURS,
          {
            title: "48h forecast",
            smooth: true,
          },
        ).markdown;

      // Cache summary graph (9-day)
      const summaryGraph = buildGraphMarkdown(name, reduced, reduced.length, {
        title: "9-day summary",
        smooth: true,
      }).markdown;

      setGraphCache({
        detailed: detailedGraph,
        summary: summaryGraph,
      });
    }
  }, [items, reduced, name, preCachedGraph, preRenderedGraph]);

  // Clear graph cache when component mounts to ensure fresh styling
  useEffect(() => {
    setGraphCache({ detailed: "", summary: "" });
  }, []);

<<<<<<< HEAD
  // Cache both graph types for instant switching
  const [graphCache, setGraphCache] = useState<{
    detailed?: string;
    summary?: string;
  }>({});

  // Generate and cache graphs when data changes
  useEffect(() => {
    if (items.length > 0) {
      // Use pre-cached graph if available, otherwise generate new one
      const detailedGraph =
        preCachedGraph ||
        buildGraphMarkdown(name, items.slice(0, 48), 48, {
          title: "48h forecast",
          smooth: true,
        }).markdown;

      // Cache summary graph (9-day)
      const summaryGraph = buildGraphMarkdown(name, reduced, reduced.length, {
        title: "9-day summary",
        smooth: true,
      }).markdown;

      setGraphCache({
        detailed: detailedGraph,
        summary: summaryGraph,
      });
    }
  }, [items, reduced, name, preCachedGraph]);

  // Clear graph cache when component mounts to ensure fresh styling
  useEffect(() => {
    setGraphCache({ detailed: "", summary: "" });
  }, []);

=======
>>>>>>> cb2508f2
  // Get cached graph based on current mode
  const graph = useMemo(() => {
    if (displaySeries.length === 0 && showNoData) return "";
    return mode === "detailed" ? graphCache.detailed : graphCache.summary;
  }, [mode, graphCache, displaySeries.length, showNoData]);

  const listMarkdown = useMemo(() => {
    if (items.length === 0 && showNoData) {
      return generateNoForecastDataMessage({ locationName: name });
    }

    // For data view, always show comprehensive table with all data points
    return buildWeatherTable(items, { showDirection: true, showPeriod: false });
  }, [items, showNoData, name]);

  // Only show content when not loading and we have data or know there's no data
  const shouldShowContent = !loading && (displaySeries.length > 0 || showNoData);

<<<<<<< HEAD
  // Only show content when not loading and we have data or know there's no data
  const shouldShowContent = !loading && (displaySeries.length > 0 || showNoData);

  // Wait for graph to actually render before showing content to prevent visual jumping
  const [graphRendered, setGraphRendered] = useState(false);

  // Show content only when graph is fully rendered
  const finalMarkdown = shouldShowContent && graphRendered ? [graph, "\n---\n", listMarkdown].join("\n") : "";

  // Reset graphRendered immediately when mode changes to prevent flickering
  useEffect(() => {
    setGraphRendered(false);
  }, [mode]);

  // Detect when graph is actually rendered to prevent visual jumping
  useEffect(() => {
    if (shouldShowContent && graph) {
      // Check if graph is already cached - if so, show immediately
      const isGraphCached = mode === "detailed" ? !!graphCache.detailed : !!graphCache.summary;

      if (isGraphCached) {
        // Graph is cached, show immediately
        setGraphRendered(true);
      } else {
        // Graph needs to be generated, apply delay for rendering
        const timer = setTimeout(() => {
          setGraphRendered(true);
        }, 200); // Delay for markdown parsing + SVG rendering + layout calculation

        return () => clearTimeout(timer);
      }
    } else {
      setGraphRendered(false);
    }
  }, [shouldShowContent, graph, mode, graphCache]);
=======
  // Generate content based on current view and mode
  const finalMarkdown = shouldShowContent
    ? (() => {
        let titleText;
        if (targetDate) {
          const dateLabel = formatDate(targetDate, "LONG_DAY");
          titleText = `# ${name} – ${dateLabel} (1-day)${view === "data" ? " (Data)" : ""}`;
        } else {
          titleText = `# ${name} – ${mode === "detailed" ? "48-Hour Forecast" : "9-Day Summary"}${view === "data" ? " (Data)" : ""}`;
        }
        const content = view === "graph" ? graph : listMarkdown;
        return [titleText, content].join("\n");
      })()
    : "";
>>>>>>> cb2508f2

  const handleFavoriteToggle = async () => {
    const favLocation: FavoriteLocation = { name, lat, lon };

    try {
      if (isFavorite) {
        await removeFavorite(favLocation);
        setIsFavorite(false);
        await showToast({
          style: Toast.Style.Success,
          title: "Removed from Favorites",
          message: `${name} has been removed from your favorites`,
        });
      } else {
        await addFavorite(favLocation);
        setIsFavorite(true);
        await showToast({
          style: Toast.Style.Success,
          title: "Added to Favorites",
          message: `${name} has been added to your favorites`,
        });
      }
    } catch (error) {
      await showToast({
        style: Toast.Style.Failure,
        title: "Failed to update favorites",
        message: String(error),
      });
    }
  };

  return (
    <Detail
      isLoading={loading}
      markdown={finalMarkdown}
      actions={
        <ActionPanel>
          {/* Primary flow: Mode switching with Space key (only when not in targetDate mode) */}
          {!targetDate && (
            <>
              {mode === "detailed" ? (
                <Action
                  title="Show 9-Day Summary"
                  icon={Icon.Calendar}
                  shortcut={{ modifiers: [], key: "space" }}
                  onAction={() => setMode("summary")}
                />
              ) : (
                <Action
                  title="Show 48-Hour Detailed"
                  icon={Icon.Clock}
                  shortcut={{ modifiers: [], key: "space" }}
                  onAction={() => setMode("detailed")}
                />
              )}
            </>
          )}

          {/* View switching actions */}
          {view === "graph" ? (
            <Action
              title="Show Data Table"
              icon={Icon.List}
              shortcut={{ modifiers: [], key: "d" }}
              onAction={() => setView("data")}
            />
          ) : (
            <Action
              title="Show Graph"
              icon={Icon.BarChart}
              shortcut={{ modifiers: [], key: "g" }}
              onAction={() => setView("graph")}
            />
          )}

          <FavoriteToggleAction isFavorite={isFavorite} onToggle={handleFavoriteToggle} />

          {onShowWelcome && (
            <Action
              title="Show Welcome Message"
              icon={Icon.Info}
              onAction={onShowWelcome}
              shortcut={{ modifiers: ["cmd", "shift"], key: "w" }}
            />
          )}

          {onShowWelcome && (
            <Action
              title="Show Welcome Message"
              icon={Icon.Info}
              onAction={onShowWelcome}
              shortcut={{ modifiers: ["cmd", "shift"], key: "w" }}
            />
          )}
        </ActionPanel>
      }
    />
  );
}

// Export with error boundary
export default withErrorBoundary(ForecastView, {
  componentName: "Forecast View",
  fallback: <WeatherErrorFallback componentName="Forecast View" />,
});<|MERGE_RESOLUTION|>--- conflicted
+++ resolved
@@ -11,24 +11,15 @@
 import { formatDate } from "./utils/date-utils";
 import { FavoriteToggleAction } from "./components/FavoriteToggleAction";
 
-<<<<<<< HEAD
-export default function ForecastView(props: {
-=======
 function ForecastView(props: {
->>>>>>> cb2508f2
   name: string;
   lat: number;
   lon: number;
   preCachedGraph?: string;
   onShowWelcome?: () => void;
-<<<<<<< HEAD
-}) {
-  const { name, lat, lon, preCachedGraph, onShowWelcome } = props;
-=======
   targetDate?: string; // ISO date string for specific day view
 }) {
   const { name, lat, lon, preCachedGraph, onShowWelcome, targetDate } = props;
->>>>>>> cb2508f2
   const [mode, setMode] = useState<"detailed" | "summary">("detailed");
   const [view, setView] = useState<"graph" | "data">("graph");
   const [isFavorite, setIsFavorite] = useState<boolean>(false);
@@ -101,44 +92,6 @@
     setGraphCache({ detailed: "", summary: "" });
   }, []);
 
-<<<<<<< HEAD
-  // Cache both graph types for instant switching
-  const [graphCache, setGraphCache] = useState<{
-    detailed?: string;
-    summary?: string;
-  }>({});
-
-  // Generate and cache graphs when data changes
-  useEffect(() => {
-    if (items.length > 0) {
-      // Use pre-cached graph if available, otherwise generate new one
-      const detailedGraph =
-        preCachedGraph ||
-        buildGraphMarkdown(name, items.slice(0, 48), 48, {
-          title: "48h forecast",
-          smooth: true,
-        }).markdown;
-
-      // Cache summary graph (9-day)
-      const summaryGraph = buildGraphMarkdown(name, reduced, reduced.length, {
-        title: "9-day summary",
-        smooth: true,
-      }).markdown;
-
-      setGraphCache({
-        detailed: detailedGraph,
-        summary: summaryGraph,
-      });
-    }
-  }, [items, reduced, name, preCachedGraph]);
-
-  // Clear graph cache when component mounts to ensure fresh styling
-  useEffect(() => {
-    setGraphCache({ detailed: "", summary: "" });
-  }, []);
-
-=======
->>>>>>> cb2508f2
   // Get cached graph based on current mode
   const graph = useMemo(() => {
     if (displaySeries.length === 0 && showNoData) return "";
@@ -157,43 +110,6 @@
   // Only show content when not loading and we have data or know there's no data
   const shouldShowContent = !loading && (displaySeries.length > 0 || showNoData);
 
-<<<<<<< HEAD
-  // Only show content when not loading and we have data or know there's no data
-  const shouldShowContent = !loading && (displaySeries.length > 0 || showNoData);
-
-  // Wait for graph to actually render before showing content to prevent visual jumping
-  const [graphRendered, setGraphRendered] = useState(false);
-
-  // Show content only when graph is fully rendered
-  const finalMarkdown = shouldShowContent && graphRendered ? [graph, "\n---\n", listMarkdown].join("\n") : "";
-
-  // Reset graphRendered immediately when mode changes to prevent flickering
-  useEffect(() => {
-    setGraphRendered(false);
-  }, [mode]);
-
-  // Detect when graph is actually rendered to prevent visual jumping
-  useEffect(() => {
-    if (shouldShowContent && graph) {
-      // Check if graph is already cached - if so, show immediately
-      const isGraphCached = mode === "detailed" ? !!graphCache.detailed : !!graphCache.summary;
-
-      if (isGraphCached) {
-        // Graph is cached, show immediately
-        setGraphRendered(true);
-      } else {
-        // Graph needs to be generated, apply delay for rendering
-        const timer = setTimeout(() => {
-          setGraphRendered(true);
-        }, 200); // Delay for markdown parsing + SVG rendering + layout calculation
-
-        return () => clearTimeout(timer);
-      }
-    } else {
-      setGraphRendered(false);
-    }
-  }, [shouldShowContent, graph, mode, graphCache]);
-=======
   // Generate content based on current view and mode
   const finalMarkdown = shouldShowContent
     ? (() => {
@@ -208,7 +124,6 @@
         return [titleText, content].join("\n");
       })()
     : "";
->>>>>>> cb2508f2
 
   const handleFavoriteToggle = async () => {
     const favLocation: FavoriteLocation = { name, lat, lon };
@@ -294,15 +209,6 @@
               shortcut={{ modifiers: ["cmd", "shift"], key: "w" }}
             />
           )}
-
-          {onShowWelcome && (
-            <Action
-              title="Show Welcome Message"
-              icon={Icon.Info}
-              onAction={onShowWelcome}
-              shortcut={{ modifiers: ["cmd", "shift"], key: "w" }}
-            />
-          )}
         </ActionPanel>
       }
     />
