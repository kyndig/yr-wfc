import { Action, ActionPanel, Detail, showToast, Toast, Icon } from "@raycast/api";
import { useMemo, useState, useEffect } from "react";
import { buildGraphMarkdown } from "./graph-utils";
import { reduceToDayPeriods, buildWeatherTable, filterToDate } from "./weather-utils";
import { useWeatherData } from "./hooks/useWeatherData";
import { generateNoForecastDataMessage } from "./utils/error-messages";
import { addFavorite, removeFavorite, isFavorite as checkIsFavorite, type FavoriteLocation } from "./storage";
import { withErrorBoundary } from "./components/error-boundary";
import { WeatherErrorFallback } from "./components/error-fallbacks";
import { getUIThresholds } from "./config/weather-config";
<<<<<<< HEAD
import { formatDate, formatTime } from "./utils/date-utils";
import { getSunTimes, type SunTimes } from "./sunrise-client";
import { formatTemperatureCelsius, formatPrecip } from "./units";
import { precipitationAmount } from "./utils-forecast";
=======
import { formatDate } from "./utils/date-utils";
import { FavoriteToggleAction } from "./components/FavoriteToggleAction";
>>>>>>> a063a05e

function ForecastView(props: {
  name: string;
  lat: number;
  lon: number;
  preCachedGraph?: string;
  onShowWelcome?: () => void;
  targetDate?: string; // ISO date string for specific day view
  onFavoriteChange?: () => void; // Callback when favorites are added/removed
}) {
  const { name, lat, lon, preCachedGraph, onShowWelcome, targetDate, onFavoriteChange } = props;
  const [mode, setMode] = useState<"detailed" | "summary">("detailed");
  const [view, setView] = useState<"graph" | "data">("graph");
  const [isFavorite, setIsFavorite] = useState<boolean>(false);
  const [sunByDate, setSunByDate] = useState<Record<string, SunTimes>>({});
  const { series: items, loading, showNoData, preRenderedGraph } = useWeatherData(lat, lon, true);

  // Check if current location is in favorites
  useEffect(() => {
    const checkFavoriteStatus = async () => {
      // Generate a consistent ID for locations that don't have one from search results
      const id = `${lat.toFixed(3)},${lon.toFixed(3)}`;
      const favLocation: FavoriteLocation = { id, name, lat, lon };
      const favorite = await checkIsFavorite(favLocation);
      setIsFavorite(favorite);
    };
    checkFavoriteStatus();
  }, [name, lat, lon]);

  // Fetch sunrise/sunset for visible dates once forecast is loaded
  useEffect(() => {
    let cancelled = false;
    async function fetchSun() {
      if (items.length === 0) return;
      const subset = items.slice(0, getUIThresholds().DETAILED_FORECAST_HOURS);
      const dates = Array.from(new Set(subset.map((s) => new Date(s.time)).map((d) => d.toISOString().slice(0, 10))));
      const entries = await Promise.all(
        dates.map(async (date: string) => {
          try {
            const v = await getSunTimes(lat, lon, date);
            return [date, v] as const;
          } catch (error) {
            console.warn(`Failed to fetch sunrise/sunset for ${date}:`, error);
            return [date, {} as SunTimes];
          }
        }),
      );
      if (!cancelled) {
        const map: Record<string, SunTimes> = {};
        for (const entry of entries) {
          const [date, sunTimes] = entry as [string, SunTimes];
          map[date] = sunTimes;
        }
        setSunByDate(map);
      }
    }
    fetchSun();
    return () => {
      cancelled = true;
    };
  }, [items, lat, lon]);

  // Filter data based on targetDate if provided, otherwise use mode-based filtering
  const filteredItems = useMemo(() => {
    if (targetDate) {
      return filterToDate(items, new Date(targetDate));
    }
    return items;
  }, [items, targetDate]);

  const reduced = useMemo(() => reduceToDayPeriods(items, getUIThresholds().SUMMARY_FORECAST_DAYS), [items]);
  const displaySeries = useMemo(() => {
    if (targetDate) {
      return filteredItems; // Use filtered data for specific date
    }
    return mode === "detailed" ? items.slice(0, getUIThresholds().DETAILED_FORECAST_HOURS) : reduced;
  }, [targetDate, filteredItems, mode, items, reduced]);

  // Cache both graph types for instant switching
  const [graphCache, setGraphCache] = useState<{
    detailed?: string;
    summary?: string;
  }>({});

  // Generate and cache graphs when data changes
  useEffect(() => {
    if (items.length > 0) {
      // Always generate fresh graph to include sunrise/sunset data
      const detailedGraph = buildGraphMarkdown(
        name,
        items.slice(0, getUIThresholds().DETAILED_FORECAST_HOURS),
        getUIThresholds().DETAILED_FORECAST_HOURS,
        {
          title: "48h forecast",
          smooth: true,
          sunByDate,
        },
      ).markdown;

      // Cache summary graph (9-day) - no sunrise/sunset data needed
      const summaryGraph = buildGraphMarkdown(name, reduced, reduced.length, {
        title: "9-day summary",
        smooth: true,
      }).markdown;

      setGraphCache({
        detailed: detailedGraph,
        summary: summaryGraph,
      });
    }
  }, [items, reduced, name, preCachedGraph, preRenderedGraph, sunByDate]);

  // Clear graph cache when component mounts to ensure fresh styling
  useEffect(() => {
    setGraphCache({ detailed: "", summary: "" });
  }, []);

  // Get cached graph based on current mode
  const graph = useMemo(() => {
    if (displaySeries.length === 0 && showNoData) return "";
    return mode === "detailed" ? graphCache.detailed : graphCache.summary;
  }, [mode, graphCache, displaySeries.length, showNoData]);

  const listMarkdown = useMemo(() => {
    if (items.length === 0 && showNoData) {
      return generateNoForecastDataMessage({ locationName: name });
    }

    // For data view, always show comprehensive table with all data points
    return buildWeatherTable(items, { showDirection: true, showPeriod: false });
  }, [items, showNoData, name]);

  // Only show content when not loading and we have data or know there's no data
  const shouldShowContent = !loading && (displaySeries.length > 0 || showNoData);

  // Generate content based on current view and mode
  const finalMarkdown = shouldShowContent
    ? (() => {
        let titleText;
        if (targetDate) {
          const dateLabel = formatDate(targetDate, "LONG_DAY");
          titleText = `# ${name} – ${dateLabel} (1-day)${view === "data" ? " (Data)" : ""}`;
        } else {
          titleText = `# ${name} – ${mode === "detailed" ? "48-Hour Forecast" : "9-Day Summary"}${view === "data" ? " (Data)" : ""}`;
        }
        const content = view === "graph" ? graph : listMarkdown;

        // Add temperature, precipitation, and sunrise/sunset summary for detailed forecast
        let summaryInfo = "";
        if (mode === "detailed") {
          const summaryParts: string[] = [];

          // Temperature range
          if (items.length > 0) {
            const temps = items
              .slice(0, getUIThresholds().DETAILED_FORECAST_HOURS)
              .map((s) => s.data?.instant?.details?.air_temperature)
              .filter((t): t is number => typeof t === "number" && Number.isFinite(t));

            if (temps.length > 0) {
              const minTemp = Math.min(...temps);
              const maxTemp = Math.max(...temps);
              const minText = formatTemperatureCelsius(minTemp);
              const maxText = formatTemperatureCelsius(maxTemp);
              summaryParts.push(`Min ${minText} • Max ${maxText}`);
            }
          }

          // Precipitation
          if (items.length > 0) {
            const precips = items
              .slice(0, getUIThresholds().DETAILED_FORECAST_HOURS)
              .map((s) => precipitationAmount(s))
              .filter((p): p is number => typeof p === "number" && Number.isFinite(p));

            if (precips.length > 0) {
              const maxPrecip = Math.max(...precips);
              const precipText = formatPrecip(maxPrecip);
              summaryParts.push(`Max precip ${precipText}`);
            }
          }

          // Sunrise/sunset
          if (Object.keys(sunByDate).length > 0) {
            const firstDate = Object.keys(sunByDate)[0];
            const sunTimes = sunByDate[firstDate];
            if (sunTimes.sunrise || sunTimes.sunset) {
              const sunriseTime = sunTimes.sunrise ? formatTime(sunTimes.sunrise, "MILITARY") : "N/A";
              const sunsetTime = sunTimes.sunset ? formatTime(sunTimes.sunset, "MILITARY") : "N/A";
              summaryParts.push(`Sunrise ${sunriseTime} • Sunset ${sunsetTime}`);
            }
          }

          if (summaryParts.length > 0) {
            summaryInfo = `\n\n${summaryParts.join(" • ")}`;
          }
        }

        return [titleText, summaryInfo, content].join("\n");
      })()
    : "";

  const handleFavoriteToggle = async () => {
    // Generate a consistent ID for locations that don't have one from search results
    const id = `${lat.toFixed(3)},${lon.toFixed(3)}`;
    const favLocation: FavoriteLocation = { id, name, lat, lon };

    console.log("Adding favorite:", favLocation);

    try {
      if (isFavorite) {
        await removeFavorite(favLocation);
        setIsFavorite(false);
        onFavoriteChange?.(); // Notify parent component
        await showToast({
          style: Toast.Style.Success,
          title: "Removed from Favorites",
          message: `${name} has been removed from your favorites`,
        });
      } else {
        await addFavorite(favLocation);
        setIsFavorite(true);
        console.log("Favorite added successfully:", favLocation);
        onFavoriteChange?.(); // Notify parent component
        await showToast({
          style: Toast.Style.Success,
          title: "Added to Favorites",
          message: `${name} has been added to your favorites`,
        });
      }
    } catch (error) {
      await showToast({
        style: Toast.Style.Failure,
        title: "Failed to update favorites",
        message: String(error),
      });
    }
  };

  return (
    <Detail
      isLoading={loading}
      markdown={finalMarkdown}
      actions={
        <ActionPanel>
          {/* Primary flow: Mode switching with Space key (only when not in targetDate mode) */}
          {!targetDate && (
            <>
              {mode === "detailed" ? (
                <Action
                  title="Show 9-Day Summary"
                  icon={Icon.Calendar}
                  shortcut={{ modifiers: [], key: "space" }}
                  onAction={() => setMode("summary")}
                />
              ) : (
                <Action
                  title="Show 48-Hour Detailed"
                  icon={Icon.Clock}
                  shortcut={{ modifiers: [], key: "space" }}
                  onAction={() => setMode("detailed")}
                />
              )}
            </>
          )}

          {/* View switching actions */}
          {view === "graph" ? (
            <Action
              title="Show Data Table"
              icon={Icon.List}
              shortcut={{ modifiers: [], key: "d" }}
              onAction={() => setView("data")}
            />
          ) : (
            <Action
              title="Show Graph"
              icon={Icon.BarChart}
              shortcut={{ modifiers: [], key: "g" }}
              onAction={() => setView("graph")}
            />
          )}

          <FavoriteToggleAction isFavorite={isFavorite} onToggle={handleFavoriteToggle} />

          {onShowWelcome && (
            <Action
              title="Show Welcome Message"
              icon={Icon.Info}
              onAction={onShowWelcome}
              shortcut={{ modifiers: ["cmd", "shift"], key: "w" }}
            />
          )}
        </ActionPanel>
      }
    />
  );
}

// Export with error boundary
export default withErrorBoundary(ForecastView, {
  componentName: "Forecast View",
  fallback: <WeatherErrorFallback componentName="Forecast View" />,
});<|MERGE_RESOLUTION|>--- conflicted
+++ resolved
@@ -8,15 +8,10 @@
 import { withErrorBoundary } from "./components/error-boundary";
 import { WeatherErrorFallback } from "./components/error-fallbacks";
 import { getUIThresholds } from "./config/weather-config";
-<<<<<<< HEAD
 import { formatDate, formatTime } from "./utils/date-utils";
 import { getSunTimes, type SunTimes } from "./sunrise-client";
 import { formatTemperatureCelsius, formatPrecip } from "./units";
 import { precipitationAmount } from "./utils-forecast";
-=======
-import { formatDate } from "./utils/date-utils";
-import { FavoriteToggleAction } from "./components/FavoriteToggleAction";
->>>>>>> a063a05e
 
 function ForecastView(props: {
   name: string;
